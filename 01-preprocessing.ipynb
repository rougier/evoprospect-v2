--- conflicted
+++ resolved
@@ -119,11 +119,7 @@
   {
    "cell_type": "code",
    "execution_count": 2,
-<<<<<<< HEAD
    "id": "8a9c0969",
-=======
-   "id": "05983390-19a0-400c-9823-b51bbce91b57",
->>>>>>> 24ca07b7
    "metadata": {},
    "outputs": [
     {
@@ -135,51 +131,20 @@
     }
    ],
    "source": [
-    "print(\"Loading data... \", end=\"\")\n",
-    "\n",
-    "# Liste des noms de fichiers à charger et fusionner\n",
-    "files_to_concat = [\"./data/ECO_2019-20.csv\", \"./data/ECO_2020-21.csv\", \"./data/ECO_2021-22.csv\", \"./data/ECO_2022-23.csv\"]\n",
-    "\n",
-    "# Charger chaque fichier CSV dans un DataFrame\n",
-    "dataframe = [pd.read_csv(filename, sep=\";\", decimal = \",\") for filename in files_to_concat]\n",
-    "\n",
-    "# Concaténer les lignes des DataFrames\n",
-    "original_data = pd.concat(dataframe, ignore_index=True)\n",
-    "\n",
-    "# Sauvegarder le résultat dans un nouveau fichier CSV\n",
-    "original_data.to_csv(\"data.csv\", index=False)\n",
-    "\n",
-    "#Enlever les lignes des taches ECO_T (phase d'entrainement), Lot11 (tâches plus complexes) et ECO2 (affichage des options différent)\n",
-    "original_data = original_data[~original_data['tache'].str.contains(\"ECO_T|Lot11|ECO2\")]\n",
-    "\n",
-    "print(\"done!\")"
+    "data_filename = \"./data/data.csv\""
+   ]
+  },
+  {
+   "cell_type": "markdown",
+   "id": "c28eebfd",
+   "metadata": {},
+   "source": [
+    "## Filter, rename & retype fields"
    ]
   },
   {
    "cell_type": "code",
    "execution_count": 3,
-   "id": "7ec5507c-0d9a-4df4-baa8-66e968aac9cc",
-   "metadata": {},
-   "outputs": [],
-   "source": [
-    "data_filename = \"./data/data.csv\""
-   ]
-  },
-  {
-   "cell_type": "markdown",
-   "id": "c28eebfd",
-   "metadata": {},
-   "source": [
-    "## Filter, rename & retype fields"
-   ]
-  },
-  {
-   "cell_type": "code",
-<<<<<<< HEAD
-   "execution_count": 3,
-=======
-   "execution_count": 4,
->>>>>>> 24ca07b7
    "id": "44ea4ae9",
    "metadata": {},
    "outputs": [],
@@ -246,11 +211,7 @@
   },
   {
    "cell_type": "code",
-<<<<<<< HEAD
    "execution_count": 4,
-=======
-   "execution_count": 5,
->>>>>>> 24ca07b7
    "id": "1df880bd",
    "metadata": {},
    "outputs": [],
@@ -275,11 +236,7 @@
   },
   {
    "cell_type": "code",
-<<<<<<< HEAD
    "execution_count": 5,
-=======
-   "execution_count": 6,
->>>>>>> 24ca07b7
    "id": "83683b63",
    "metadata": {},
    "outputs": [],
@@ -324,11 +281,7 @@
   },
   {
    "cell_type": "code",
-<<<<<<< HEAD
    "execution_count": 6,
-=======
-   "execution_count": 7,
->>>>>>> 24ca07b7
    "id": "d365f218",
    "metadata": {},
    "outputs": [
@@ -369,11 +322,7 @@
    "name": "python",
    "nbconvert_exporter": "python",
    "pygments_lexer": "ipython3",
-<<<<<<< HEAD
    "version": "3.11.7"
-=======
-   "version": "3.11.5"
->>>>>>> 24ca07b7
   }
  },
  "nbformat": 4,
